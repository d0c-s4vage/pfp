--- conflicted
+++ resolved
@@ -21,8 +21,7 @@
 
     def tearDown(self):
         pass
-<<<<<<< HEAD
-    
+
     def test_field_path(self):
         dom = self._test_parse_build(
             "Abbbb4141414142424242",
@@ -50,10 +49,7 @@
         self.assertEqual(dom.root.nested1.nested2.array[1]._pfp__path(), "root.nested1.nested2.array[1]")
         self.assertEqual(dom.root.nested1.nested2.array[2]._pfp__path(), "root.nested1.nested2.array[2]")
         self.assertEqual(dom.root.nested1.nested2.array[3]._pfp__path(), "root.nested1.nested2.array[3]")
-    
-=======
-
->>>>>>> 9b2c7ebf
+
     def test_struct(self):
         dom = self._test_parse_build(
             "abcddcba",
